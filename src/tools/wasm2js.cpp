/*
 * Copyright 2015 WebAssembly Community Group participants
 *
 * Licensed under the Apache License, Version 2.0 (the "License");
 * you may not use this file except in compliance with the License.
 * You may obtain a copy of the License at
 *
 *     http://www.apache.org/licenses/LICENSE-2.0
 *
 * Unless required by applicable law or agreed to in writing, software
 * distributed under the License is distributed on an "AS IS" BASIS,
 * WITHOUT WARRANTIES OR CONDITIONS OF ANY KIND, either express or implied.
 * See the License for the specific language governing permissions and
 * limitations under the License.
 */

//
// wasm2js console tool
//

#include "support/colors.h"
#include "support/command-line.h"
#include "support/file.h"
#include "wasm-s-parser.h"
#include "wasm2js.h"

using namespace cashew;
using namespace wasm;

int main(int argc, const char *argv[]) {
  Wasm2JSBuilder::Flags builderFlags;
  Options options("wasm2js", "Transform .wasm/.wast files to asm.js");
  options
      .add("--output", "-o", "Output file (stdout if not specified)",
           Options::Arguments::One,
           [](Options* o, const std::string& argument) {
             o->extra["output"] = argument;
             Colors::disable();
           })
      .add("--allow-asserts", "", "Allow compilation of .wast testing asserts",
           Options::Arguments::Zero,
           [&](Options* o, const std::string& argument) {
             builderFlags.allowAsserts = true;
             o->extra["asserts"] = "1";
           })
      .add("--pedantic", "", "Emulate WebAssembly trapping behavior",
           Options::Arguments::Zero,
           [&](Options* o, const std::string& argument) {
             builderFlags.pedantic = true;
           })
      .add_positional("INFILE", Options::Arguments::One,
                      [](Options *o, const std::string& argument) {
                        o->extra["infile"] = argument;
                      });
  options.parse(argc, argv);
  if (options.debug) builderFlags.debug = true;

  Element* root = nullptr;
  Module wasm;
  Ref asmjs;
<<<<<<< HEAD
=======
  std::unique_ptr<SExpressionParser> sexprParser;
>>>>>>> 68952631
  std::unique_ptr<SExpressionWasmBuilder> sexprBuilder;

  auto &input = options.extra["infile"];
  std::string suffix(".wasm");
  bool binaryInput =
      input.size() >= suffix.size() &&
      input.compare(input.size() - suffix.size(), suffix.size(), suffix) == 0;

  try {
    // If the input filename ends in `.wasm`, then parse it in binary form,
    // otherwise assume it's a `*.wast` file and go from there.
    //
    // Note that we're not using the built-in `ModuleReader` which will also do
    // similar logic here because when testing JS files we use the
    // `--allow-asserts` flag which means we need to parse the extra
    // s-expressions that come at the end of the `*.wast` file after the module
    // is defined.
    if (binaryInput) {
      ModuleReader reader;
      reader.setDebug(options.debug);
      reader.read(input, wasm, "");
    } else {
      auto input(
          read_file<std::vector<char>>(options.extra["infile"], Flags::Text, options.debug ? Flags::Debug : Flags::Release));
      if (options.debug) std::cerr << "s-parsing..." << std::endl;
      sexprParser = make_unique<SExpressionParser>(input.data());
      root = sexprParser->root;

      if (options.debug) std::cerr << "w-parsing..." << std::endl;
      sexprBuilder = make_unique<SExpressionWasmBuilder>(wasm, *(*root)[0]);
    }
  } catch (ParseException& p) {
    p.dump(std::cerr);
    Fatal() << "error in parsing input";
  } catch (std::bad_alloc&) {
    Fatal() << "error in building module, std::bad_alloc (possibly invalid request for silly amounts of memory)";
  }

  if (options.debug) std::cerr << "asming..." << std::endl;
  Wasm2JSBuilder wasm2js(builderFlags);
  asmjs = wasm2js.processWasm(&wasm);

  if (!binaryInput) {
    if (options.extra["asserts"] == "1") {
      if (options.debug) std::cerr << "asserting..." << std::endl;
      flattenAppend(asmjs, wasm2js.processAsserts(&wasm, *root, *sexprBuilder));
    }
  }

  if (options.debug) {
    std::cerr << "a-printing..." << std::endl;
    asmjs->stringify(std::cout, true);
    std::cout << '\n';
  }

  if (options.debug) std::cerr << "j-printing..." << std::endl;
  JSPrinter jser(true, true, asmjs);
  jser.printAst();
  Output output(options.extra["output"], Flags::Text, options.debug ? Flags::Debug : Flags::Release);
  output << jser.buffer << std::endl;

  if (options.debug) std::cerr << "done." << std::endl;
}<|MERGE_RESOLUTION|>--- conflicted
+++ resolved
@@ -58,10 +58,6 @@
   Element* root = nullptr;
   Module wasm;
   Ref asmjs;
-<<<<<<< HEAD
-=======
-  std::unique_ptr<SExpressionParser> sexprParser;
->>>>>>> 68952631
   std::unique_ptr<SExpressionWasmBuilder> sexprBuilder;
 
   auto &input = options.extra["infile"];
